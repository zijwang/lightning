--- conflicted
+++ resolved
@@ -159,7 +159,7 @@
     return result
 
 
-def all_gather_ddp_if_available(
+def _all_gather_ddp_if_available(
     tensor: Tensor, group: Optional["torch.distributed.ProcessGroup"] = None, sync_grads: bool = False
 ) -> Tensor:
     """Function to gather a tensor from several distributed processes.
@@ -200,7 +200,6 @@
         return grad_output[torch.distributed.get_rank()], None
 
 
-<<<<<<< HEAD
 def _functional_all_gather(tensor: Any, group: Any) -> Any:
     """Compatibility layer with Windows."""
     if sys.platform == "win32" and not _TORCH_GREATER_EQUAL_1_12:
@@ -210,28 +209,6 @@
         import torch.distributed.nn
 
         return torch.distributed.nn.functional.all_gather(tensor, group)
-=======
-def _all_gather_ddp_if_available(
-    tensor: Tensor, group: Optional["torch.distributed.ProcessGroup"] = None, sync_grads: bool = False
-) -> Tensor:
-    """Function to gather a tensor from several distributed processes.
-
-    Args:
-        tensor: Tensor of shape (batch, ...)
-        group: The process group to gather results from. Defaults to all processes (world)
-        sync_grads: Flag that allows users to synchronize gradients for all_gather op
-
-    Return:
-        A tensor of shape (world_size, batch, ...)
-    """
-    group = group if group is not None else torch.distributed.group.WORLD
-    if _distributed_available():
-        if sync_grads:
-            return AllGatherGrad.apply(tensor, group)
-        with torch.no_grad():
-            return AllGatherGrad.apply(tensor, group)
-    return tensor
->>>>>>> d1263f5d
 
 
 def _init_dist_connection(
