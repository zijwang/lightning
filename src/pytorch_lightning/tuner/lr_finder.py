# Copyright The PyTorch Lightning team.
#
# Licensed under the Apache License, Version 2.0 (the "License");
# you may not use this file except in compliance with the License.
# You may obtain a copy of the License at
#
#     http://www.apache.org/licenses/LICENSE-2.0
#
# Unless required by applicable law or agreed to in writing, software
# distributed under the License is distributed on an "AS IS" BASIS,
# WITHOUT WARRANTIES OR CONDITIONS OF ANY KIND, either express or implied.
# See the License for the specific language governing permissions and
# limitations under the License.
import importlib
import logging
import os
import uuid
from copy import deepcopy
from typing import Any, cast, Dict, List, Optional, TYPE_CHECKING, Union

import numpy as np
import torch
from lightning_utilities.core.imports import RequirementCache
from torch.optim.lr_scheduler import _LRScheduler

import pytorch_lightning as pl
from pytorch_lightning.callbacks import Callback
from pytorch_lightning.utilities.exceptions import MisconfigurationException
from pytorch_lightning.utilities.parsing import lightning_hasattr, lightning_setattr
from pytorch_lightning.utilities.rank_zero import rank_zero_warn
from pytorch_lightning.utilities.types import LRSchedulerConfig, STEP_OUTPUT

# check if ipywidgets is installed before importing tqdm.auto
# to ensure it won't fail and a progress bar is displayed
if importlib.util.find_spec("ipywidgets") is not None:
    from tqdm.auto import tqdm
else:
    from tqdm import tqdm

_MATPLOTLIB_AVAILABLE = RequirementCache("matplotlib")
if _MATPLOTLIB_AVAILABLE and TYPE_CHECKING:
    import matplotlib.pyplot as plt

log = logging.getLogger(__name__)


def _determine_lr_attr_name(trainer: "pl.Trainer", model: "pl.LightningModule") -> str:
    if isinstance(trainer.auto_lr_find, str):
        if not lightning_hasattr(model, trainer.auto_lr_find):
            raise MisconfigurationException(
                f"`auto_lr_find` was set to {trainer.auto_lr_find}, however"
                " could not find this as a field in `model` or `model.hparams`."
            )
        return trainer.auto_lr_find

    attr_options = ("lr", "learning_rate")
    for attr in attr_options:
        if lightning_hasattr(model, attr):
            return attr

    raise MisconfigurationException(
        "When `auto_lr_find=True`, either `model` or `model.hparams` should"
        f" have one of these fields: {attr_options} overridden."
    )


class _LRFinder:
    """LR finder object. This object stores the results of lr_find().

    Args:
        mode: either `linear` or `exponential`, how to increase lr after each step

        lr_min: lr to start search from

        lr_max: lr to stop search

        num_training: number of steps to take between lr_min and lr_max

    Example::
        # Run lr finder
        lr_finder = trainer.lr_find(model)

        # Results stored in
        lr_finder.results

        # Plot using
        lr_finder.plot()

        # Get suggestion
        lr = lr_finder.suggestion()
    """

    def __init__(self, mode: str, lr_min: float, lr_max: float, num_training: int) -> None:
        assert mode in ("linear", "exponential"), "mode should be either `linear` or `exponential`"

        self.mode = mode
        self.lr_min = lr_min
        self.lr_max = lr_max
        self.num_training = num_training

        self.results: Dict[str, Any] = {}
        self._total_batch_idx = 0  # for debug purpose

    def _exchange_scheduler(self, trainer: "pl.Trainer") -> None:
        # TODO: update docs here
        """Decorate `trainer.strategy.setup_optimizers` method such that it sets the user's originally specified
        optimizer together with a new scheduler that takes care of the learning rate search."""
        from pytorch_lightning.core.optimizer import _set_scheduler_opt_idx

        optimizers = trainer.strategy.optimizers

        if len(optimizers) != 1:
            raise MisconfigurationException(
                f"`model.configure_optimizers()` returned {len(optimizers)}, but"
                " learning rate finder only works with single optimizer"
            )

        optimizer = optimizers[0]

        new_lrs = [self.lr_min] * len(optimizer.param_groups)
        for param_group, new_lr in zip(optimizer.param_groups, new_lrs):
            param_group["lr"] = new_lr
            param_group["initial_lr"] = new_lr

        args = (optimizer, self.lr_max, self.num_training)
        scheduler = _LinearLR(*args) if self.mode == "linear" else _ExponentialLR(*args)
        scheduler = cast(pl.utilities.types._LRScheduler, scheduler)

        trainer.strategy.optimizers = [optimizer]
        trainer.strategy.lr_scheduler_configs = [LRSchedulerConfig(scheduler, interval="step", opt_idx=0)]
        _set_scheduler_opt_idx(trainer.optimizers, trainer.lr_scheduler_configs)

    def plot(self, suggest: bool = False, show: bool = False) -> Optional["plt.Figure"]:
        """Plot results from lr_find run
        Args:
            suggest: if True, will mark suggested lr to use with a red point

            show: if True, will show figure
        """
        if not _MATPLOTLIB_AVAILABLE:
            raise MisconfigurationException(
                "To use the `plot` method, you must have Matplotlib installed."
                " Install it by running `pip install -U matplotlib`."
            )
        import matplotlib.pyplot as plt

        lrs = self.results["lr"]
        losses = self.results["loss"]

        fig, ax = plt.subplots()

        # Plot loss as a function of the learning rate
        ax.plot(lrs, losses)
        if self.mode == "exponential":
            ax.set_xscale("log")
        ax.set_xlabel("Learning rate")
        ax.set_ylabel("Loss")

        if suggest:
            _ = self.suggestion()
            if self._optimal_idx:
                ax.plot(lrs[self._optimal_idx], losses[self._optimal_idx], markersize=10, marker="o", color="red")

        if show:
            plt.show()

        return fig

    def suggestion(self, skip_begin: int = 10, skip_end: int = 1) -> Optional[float]:
        """This will propose a suggestion for an initial learning rate based on the point with the steepest
        negative gradient.

        Args:
            skip_begin: how many samples to skip in the beginning; helps to avoid too naive estimates
            skip_end: how many samples to skip in the end; helps to avoid too optimistic estimates

        Returns:
            The suggested initial learning rate to use, or `None` if a suggestion is not possible due to too few
            loss samples.
        """
        losses = np.array(self.results["loss"][skip_begin:-skip_end])
        losses = losses[np.isfinite(losses)]
        if len(losses) < 2:
            # computing np.gradient requires at least 2 points
            log.error(
                "Failed to compute suggestion for learning rate because there are not enough points. Increase the loop"
                " iteration limits or the size of your dataset/dataloader."
            )
            self._optimal_idx = None
            return None

        # TODO: When computing the argmin here, and some losses are non-finite, the expected indices could be
        #   incorrectly shifted by an offset
        min_grad = np.gradient(losses).argmin()
        self._optimal_idx = min_grad + skip_begin
        return self.results["lr"][self._optimal_idx]

    def broadcast_results(self, trainer: "pl.Trainer"):
        results = self.results
        results = trainer.strategy.broadcast(results)
        self.results = results


def lr_find(
    trainer: "pl.Trainer",
    model: "pl.LightningModule",
    min_lr: float = 1e-8,
    max_lr: float = 1,
    num_training: int = 100,
    mode: str = "exponential",
    early_stop_threshold: float = 4.0,
    update_attr: bool = False,
) -> Optional[_LRFinder]:
    """See :meth:`~pytorch_lightning.tuner.tuning.Tuner.lr_find`"""
    if trainer.fast_dev_run:
        rank_zero_warn("Skipping learning rate finder since `fast_dev_run` is enabled.")
        return None

    # Determine lr attr
    if update_attr:
        lr_attr_name = _determine_lr_attr_name(trainer, model)

    # Save initial model, that is loaded after learning rate is found
    ckpt_path = os.path.join(trainer.default_root_dir, f".lr_find_{uuid.uuid4()}.ckpt")
    ckpt_path = trainer.strategy.broadcast(ckpt_path)
    trainer.save_checkpoint(ckpt_path)

    # Arguments we adjust during the lr finder, save for restoring
    params = __lr_finder_dump_params(trainer)

    # Set to values that are required by the algorithm
    __lr_finder_reset_params(trainer, num_training, early_stop_threshold)

    # Disable standard progress bar for fit
    if trainer.progress_bar_callback:
        trainer.progress_bar_callback.disable()

    # Initialize lr finder object (stores results)
    lr_finder = _LRFinder(mode, min_lr, max_lr, num_training)

    # Configure optimizer and scheduler
    lr_finder._exchange_scheduler(trainer)

    # Fit, lr & loss logged in callback
    _try_loop_run(trainer, params)

    # Prompt if we stopped early
    if trainer.global_step != num_training:
        log.info(f"LR finder stopped early after {trainer.global_step} steps due to diverging loss.")

    # Transfer results from callback to lr finder object
    lr_finder.results.update({"lr": trainer.callbacks[0].lrs, "loss": trainer.callbacks[0].losses})
    lr_finder._total_batch_idx = trainer.fit_loop.total_batch_idx  # for debug purpose

    __lr_finder_restore_params(trainer, params)

    if trainer.progress_bar_callback:
        trainer.progress_bar_callback.enable()

    # Update lr attr if required
<<<<<<< HEAD
    lr_finder.broadcast_results(trainer)
=======
    lr_finder.results = trainer.strategy.broadcast(lr_finder.results)
>>>>>>> 657c6748
    if update_attr:
        lr = lr_finder.suggestion()

        # TODO: log lr.results to self.logger
        if lr is not None:
            lightning_setattr(model, lr_attr_name, lr)
            log.info(f"Learning rate set to {lr}")

    # Restore initial state of model
    trainer._checkpoint_connector.restore(ckpt_path)
    trainer.strategy.remove_checkpoint(ckpt_path)

    return lr_finder


def __lr_finder_dump_params(trainer: "pl.Trainer") -> Dict[str, Any]:
    return {
        "optimizers": trainer.strategy.optimizers,
        "lr_scheduler_configs": trainer.strategy.lr_scheduler_configs,
        "optimizer_frequencies": trainer.strategy.optimizer_frequencies,
        "callbacks": trainer.callbacks,
        "loggers": trainer.loggers,
        # TODO: check if this is required
        "auto_lr_find": trainer.auto_lr_find,
        "max_steps": trainer.fit_loop.max_steps,
        "limit_val_batches": trainer.limit_val_batches,
        "loop_state_dict": deepcopy(trainer.fit_loop.state_dict()),
    }


def __lr_finder_reset_params(trainer: "pl.Trainer", num_training: int, early_stop_threshold: float) -> None:
    from pytorch_lightning.loggers.logger import DummyLogger

    trainer.strategy.lr_scheduler_configs = []
    trainer.strategy.optimizer_frequencies = []
    # avoid lr find being called multiple times
    trainer.auto_lr_find = False
    # Use special lr logger callback
    trainer.callbacks = [_LRCallback(num_training, early_stop_threshold, progress_bar_refresh_rate=1)]
    # No logging
    trainer.logger = DummyLogger() if trainer.logger is not None else None
    # Max step set to number of iterations
    trainer.fit_loop.max_steps = num_training
    trainer.limit_val_batches = num_training


def __lr_finder_restore_params(trainer: "pl.Trainer", params: Dict[str, Any]) -> None:
    trainer.strategy.optimizers = params["optimizers"]
    trainer.strategy.lr_scheduler_configs = params["lr_scheduler_configs"]
    trainer.strategy.optimizer_frequencies = params["optimizer_frequencies"]
    trainer.auto_lr_find = params["auto_lr_find"]
    trainer.callbacks = params["callbacks"]
    trainer.loggers = params["loggers"]
    trainer.fit_loop.max_steps = params["max_steps"]
    trainer.limit_val_batches = params["limit_val_batches"]

    loop = trainer.fit_loop
    loop.load_state_dict(deepcopy(params["loop_state_dict"]))
    loop.restarting = False
    trainer.should_stop = False


class _LRCallback(Callback):
    """Special callback used by the learning rate finder. This callback logs the learning rate before each batch
    and logs the corresponding loss after each batch.

    Args:
        num_training: number of iterations done by the learning rate finder
        early_stop_threshold: threshold for stopping the search. If the
            loss at any point is larger than ``early_stop_threshold*best_loss``
            then the search is stopped. To disable, set to ``None``.
        progress_bar_refresh_rate: rate to refresh the progress bar for
            the learning rate finder
        beta: smoothing value, the loss being logged is a running average of
            loss values logged until now. ``beta`` controls the forget rate i.e.
            if ``beta=0`` all past information is ignored.
    """

    def __init__(
        self,
        num_training: int,
        early_stop_threshold: float = 4.0,
        progress_bar_refresh_rate: int = 0,
        beta: float = 0.98,
    ):
        self.num_training = num_training
        self.early_stop_threshold = early_stop_threshold
        self.beta = beta
        self.losses: List[float] = []
        self.lrs: List[float] = []
        self.avg_loss = 0.0
        self.best_loss = 0.0
        self.progress_bar_refresh_rate = progress_bar_refresh_rate
        self.progress_bar = None

    def on_train_batch_start(
        self, trainer: "pl.Trainer", pl_module: "pl.LightningModule", batch: Any, batch_idx: int
    ) -> None:
        """Called before each training batch, logs the lr that will be used."""
        if (trainer.fit_loop.batch_idx + 1) % trainer.accumulate_grad_batches != 0:
            return

        if self.progress_bar_refresh_rate and self.progress_bar is None:
            self.progress_bar = tqdm(desc="Finding best initial lr", total=self.num_training)

        self.lrs.append(trainer.lr_scheduler_configs[0].scheduler.lr[0])  # type: ignore[union-attr]

    def on_train_batch_end(
        self, trainer: "pl.Trainer", pl_module: "pl.LightningModule", outputs: STEP_OUTPUT, batch: Any, batch_idx: int
    ) -> None:
        """Called when the training batch ends, logs the calculated loss."""
        if (trainer.fit_loop.batch_idx + 1) % trainer.accumulate_grad_batches != 0:
            return

        if self.progress_bar:
            self.progress_bar.update()

        loss_tensor = trainer.fit_loop.running_loss.last()
        assert loss_tensor is not None
        current_loss = loss_tensor.item()
        current_step = trainer.global_step

        # Avg loss (loss with momentum) + smoothing
        self.avg_loss = self.beta * self.avg_loss + (1 - self.beta) * current_loss
        smoothed_loss = self.avg_loss / (1 - self.beta ** (current_step + 1))

        # Check if we diverging
        if self.early_stop_threshold is not None:
            if current_step > 1 and smoothed_loss > self.early_stop_threshold * self.best_loss:
                trainer.should_stop = True  # stop signal
                if self.progress_bar:
                    self.progress_bar.close()

        trainer.should_stop = trainer.strategy.broadcast(trainer.should_stop)

        # Save best loss for diverging checking
        if smoothed_loss < self.best_loss or current_step == 1:
            self.best_loss = smoothed_loss

        self.losses.append(smoothed_loss)


class _LinearLR(_LRScheduler):
    """Linearly increases the learning rate between two boundaries over a number of iterations.

    Args:

        optimizer: wrapped optimizer.

        end_lr: the final learning rate.

        num_iter: the number of iterations over which the test occurs.

        last_epoch: the index of last epoch. Default: -1.
    """

    def __init__(self, optimizer: torch.optim.Optimizer, end_lr: float, num_iter: int, last_epoch: int = -1):
        self.end_lr = end_lr
        self.num_iter = num_iter
        super().__init__(optimizer, last_epoch)

    def get_lr(self) -> List[float]:  # type: ignore[override]
        curr_iter = self.last_epoch + 1
        r = curr_iter / self.num_iter

        if self.last_epoch > 0:
            val = [base_lr + r * (self.end_lr - base_lr) for base_lr in self.base_lrs]
        else:
            val = [base_lr for base_lr in self.base_lrs]
        self._lr = val
        return val

    @property
    def lr(self) -> Union[float, List[float]]:
        return self._lr


class _ExponentialLR(_LRScheduler):
    """Exponentially increases the learning rate between two boundaries over a number of iterations.

    Arguments:

        optimizer: wrapped optimizer.

        end_lr: the final learning rate.

        num_iter: the number of iterations over which the test occurs.

        last_epoch: the index of last epoch. Default: -1.
    """

    def __init__(self, optimizer: torch.optim.Optimizer, end_lr: float, num_iter: int, last_epoch: int = -1):
        self.end_lr = end_lr
        self.num_iter = num_iter
        super().__init__(optimizer, last_epoch)

    def get_lr(self) -> List[float]:  # type: ignore[override]
        curr_iter = self.last_epoch + 1
        r = curr_iter / self.num_iter

        if self.last_epoch > 0:
            val = [base_lr * (self.end_lr / base_lr) ** r for base_lr in self.base_lrs]
        else:
            val = [base_lr for base_lr in self.base_lrs]
        self._lr = val
        return val

    @property
    def lr(self) -> Union[float, List[float]]:
        return self._lr


def _try_loop_run(trainer: "pl.Trainer", params: Dict[str, Any]) -> None:
    loop = trainer.fit_loop
    loop.load_state_dict(deepcopy(params["loop_state_dict"]))
    loop.restarting = False
    loop.run()<|MERGE_RESOLUTION|>--- conflicted
+++ resolved
@@ -258,11 +258,7 @@
         trainer.progress_bar_callback.enable()
 
     # Update lr attr if required
-<<<<<<< HEAD
-    lr_finder.broadcast_results(trainer)
-=======
     lr_finder.results = trainer.strategy.broadcast(lr_finder.results)
->>>>>>> 657c6748
     if update_attr:
         lr = lr_finder.suggestion()
 
